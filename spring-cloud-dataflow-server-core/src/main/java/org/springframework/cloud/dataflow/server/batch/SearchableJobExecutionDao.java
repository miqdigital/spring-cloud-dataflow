/*
 * Copyright 2006-2007 the original author or authors.
 *
 * Licensed under the Apache License, Version 2.0 (the "License");
 * you may not use this file except in compliance with the License.
 * You may obtain a copy of the License at
 *
 *      https://www.apache.org/licenses/LICENSE-2.0
 *
 * Unless required by applicable law or agreed to in writing, software
 * distributed under the License is distributed on an "AS IS" BASIS,
 * WITHOUT WARRANTIES OR CONDITIONS OF ANY KIND, either express or implied.
 * See the License for the specific language governing permissions and
 * limitations under the License.
 */
package org.springframework.cloud.dataflow.server.batch;

import java.util.Collection;
import java.util.Date;
import java.util.List;

import org.springframework.batch.core.BatchStatus;
import org.springframework.batch.core.JobExecution;
import org.springframework.batch.core.repository.dao.JobExecutionDao;

/**
 * @author Dave Syer
 *
 */
public interface SearchableJobExecutionDao extends JobExecutionDao {

	/**
	 * @return the total number of {@link JobExecution} instances
	 */
	int countJobExecutions();

	/**
	 * Get the {@link JobExecution JobExecutions} for a specific job name in
	 * reverse order of creation (so normally of execution).
	 *
	 * @param jobName the name of the job
	 * @param status the status of the job
	 * @param start the start index of the instances
	 * @param count the maximum number of instances to return
	 * @return the {@link JobExecution} instances requested
	 */
	List<JobExecution> getJobExecutions(String jobName, BatchStatus status, int start, int count);

    /**
     * Get the {@link JobExecution JobExecutions} for a specific job name in
     * reverse order of creation (so normally of execution).
     *
     * @param jobName the name of the job
     * @param start the start index of the instances
     * @param count the maximum number of instances to return
     * @return the {@link JobExecution} instances requested
     */
    List<JobExecution> getJobExecutions(String jobName, int start, int count);

	/**
	 * Get the {@link JobExecution JobExecutions} for a specific status in
	 * reverse order of creation (so normally of execution).
	 *
	 * @param start the start index of the instances
	 * @param status the status of the job
	 * @param count the maximum number of instances to return
	 * @return the {@link JobExecution} instances requested
	 */
	List<JobExecution> getJobExecutions(BatchStatus status, int start, int count);

	/**
	 * Get the {@link JobExecutionWithStepCount JobExecutions} for a specific job name in
	 * reverse order of creation (so normally of execution).
	 *
	 * @param jobName the name of the job
	 * @param start the start index of the instances
	 * @param count the maximum number of instances to return
	 * @return the {@link JobExecutionWithStepCount} instances requested
	 */
	List<JobExecutionWithStepCount> getJobExecutionsWithStepCount(String jobName, int start, int count);

	/**
	 * Get the {@link JobExecution JobExecutions} in reverse order of creation
	 * (so normally of execution).
	 *
	 * @param start the start index of the instances
	 * @param count the maximum number of instances to return
	 * @return the {@link JobExecution} instances requested
	 */
	List<JobExecution> getJobExecutions(int start, int count);

	/**
	 * Get the {@link JobExecutionWithStepCount JobExecutions} in reverse order of creation
	 * (so normally of execution) without StepExecution.
	 *
	 * @param start the start index of the instances
	 * @param count the maximum number of instances to return
	 * @return the {@link JobExecutionWithStepCount} instances requested
	 */
	List<JobExecutionWithStepCount> getJobExecutionsWithStepCount(int start, int count);

	/**
	 * Gets count of job executions.
	 *
	 * @param jobName the name of a job
	 * @return the number of {@link JobExecution JobExecutions} belonging to
	 * this job
	 */
	int countJobExecutions(String jobName);

	/**
	 * Find all the running executions (status less than STOPPING).
	 *
	 * @return all the {@link JobExecution} instances that are currently running
	 */
	Collection<JobExecution> getRunningJobExecutions();

	/**
	 * Gets count of job executions.
	 *
	 * @param status the job status
	 * @return the number of {@link JobExecution JobExecutions} belonging to
	 * this job
	 */
	int countJobExecutions(BatchStatus status);


	/**
	 * Gets count of job executions.
	 *
	 * @param jobName the name of a job
	 * @param status the job status
	 * @return the number of {@link JobExecution JobExecutions} belonging to
	 * this job
	 */
	int countJobExecutions(String jobName, BatchStatus status);

	/**
	 * Get the {@link JobExecutionWithStepCount JobExecutions} for a specific date range in
	 * reverse order of creation (so normally of execution).
	 *
	 * @param fromDate the date which start date must be greater than.
	 * @param toDate the date which start date must be less than.
	 * @param start the start index of the instances
	 * @param count the maximum number of instances to return
	 * @return the {@link JobExecutionWithStepCount} instances requested
	 */
	List<JobExecutionWithStepCount> getJobExecutionsWithStepCount(Date fromDate, Date toDate, int start, int count);

	/**
	 * Get the {@link JobExecutionWithStepCount JobExecutions} for a specific job instance id in
	 * reverse order of creation (so normally of execution).
	 *
	 * @param jobInstanceId the job instance id associated with the execution.
	 * @param start the start index of the instances
	 * @param count the maximum number of instances to return
	 * @return the {@link JobExecutionWithStepCount} instances requested
	 */
	List<JobExecutionWithStepCount> getJobExecutionsWithStepCountFilteredByJobInstanceId(int jobInstanceId, int start, int count);
<<<<<<< HEAD

	/**
	 * Get the {@link JobExecutionWithStepCount JobExecutions} for a specific task execution id in
	 * reverse order of creation (so normally of execution).
	 *
	 * @param taskExecutionId the task execution id associated with the execution.
	 * @param start the start index of the instances
	 * @param count the maximum number of instances to return
	 * @return the {@link JobExecutionWithStepCount} instances requested
	 */
	List<JobExecutionWithStepCount> getJobExecutionsWithStepCountFilteredByTaskExecutionId(int taskExecutionId, int start, int count);
=======
>>>>>>> 64e8918f
}
<|MERGE_RESOLUTION|>--- conflicted
+++ resolved
@@ -157,7 +157,6 @@
 	 * @return the {@link JobExecutionWithStepCount} instances requested
 	 */
 	List<JobExecutionWithStepCount> getJobExecutionsWithStepCountFilteredByJobInstanceId(int jobInstanceId, int start, int count);
-<<<<<<< HEAD
 
 	/**
 	 * Get the {@link JobExecutionWithStepCount JobExecutions} for a specific task execution id in
@@ -169,6 +168,4 @@
 	 * @return the {@link JobExecutionWithStepCount} instances requested
 	 */
 	List<JobExecutionWithStepCount> getJobExecutionsWithStepCountFilteredByTaskExecutionId(int taskExecutionId, int start, int count);
-=======
->>>>>>> 64e8918f
-}
+}